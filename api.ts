--- conflicted
+++ resolved
@@ -45,14 +45,10 @@
       },
 
       description: 'Get information about your site.',
-<<<<<<< HEAD
       extras: [
         { type: 'info', data: 'This endpoint requires the the `token` cookie to be set to a valid Nekoweb token.'}
       ],
       tags: ['rate_limited'],
-=======
-      tags: [],
->>>>>>> d9e0beb5
 
       examples: [
         {
@@ -109,10 +105,7 @@
       },
 
       description: 'Create a new file or folder.',
-<<<<<<< HEAD
-      tags: ['rate_limited', 'general']
-=======
-      tags: ['general'],
+      tags: ['rate_limited', 'general'],
 
       examples: [
         {
@@ -133,7 +126,6 @@
       output: {
         200: 'FileCreated'
       }
->>>>>>> d9e0beb5
     },
     {
       path: '/files/upload',
@@ -165,10 +157,7 @@
       },
 
       description: 'Delete a file or folder.',
-<<<<<<< HEAD
-      tags: ['rate_limited', 'general']
-=======
-      tags: ['general'],
+      tags: ['rate_limited', 'general'],
 
       examples: [
         {
@@ -189,7 +178,6 @@
       output: {
         200: 'FileFolderDeleted'
       }
->>>>>>> d9e0beb5
     },
     {
       path: '/files/rename',
@@ -204,10 +192,7 @@
       },
 
       description: 'Rename/move a file or folder.',
-<<<<<<< HEAD
-      tags: ['rate_limited', 'general']
-=======
-      tags: ['general'],
+      tags: ['rate_limited', 'general'],
 
       examples: [
         {
@@ -228,7 +213,6 @@
       output: {
         200: 'FileFolderRenamed'
       }
->>>>>>> d9e0beb5
     },
     {
       path: '/files/edit',
@@ -250,7 +234,6 @@
       path: '/files/readfolder',
       methods: ['GET'],
       headers: {
-        'Authorization': 'Your API key from [Nekoweb](https://nekoweb.org/api)',
         'Authorization': 'Your API key from [Nekoweb](https://nekoweb.org/api)'
       },
       parameters: {
